--- conflicted
+++ resolved
@@ -1,11 +1,7 @@
 cabal-version: 3.0
 
 name:                   cardano-api
-<<<<<<< HEAD
 version:                1.35.1
-=======
-version:                1.35.0
->>>>>>> b3096d1e
 description:            The cardano api
 author:                 IOHK
 maintainer:             operations@iohk.io
