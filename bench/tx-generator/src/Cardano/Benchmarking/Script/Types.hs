--- conflicted
+++ resolved
@@ -31,45 +31,29 @@
 import           Data.List.NonEmpty
 import           Data.Text (Text)
 
-<<<<<<< HEAD
 import           Cardano.Api
 import           Cardano.Api.Shelley
-=======
-import           Cardano.Api (AnyCardanoEra, ExecutionUnits, Lovelace, PaymentKey, ScriptData,
-                   ScriptRedeemer, SigningKey, TxIn, serialiseToTextEnvelope)
->>>>>>> da73ff20
+
 import           Cardano.Benchmarking.OuroborosImports (SigningKeyFile)
 import           Cardano.Node.Configuration.NodeAddress (NodeIPv4Address)
 
 import           Cardano.TxGenerator.Types
 
-<<<<<<< HEAD
-=======
-import           Cardano.Benchmarking.Script.Env
-import           Cardano.Benchmarking.Script.Store
 
 -- FIXME: temporary workaround instance until Action ADT is refactored
 instance Eq (SigningKey PaymentKey) where
   (==) = (==) `on` serialiseToTextEnvelope Nothing
 
->>>>>>> da73ff20
 data Action where
   SetNetworkId       :: !NetworkId -> Action
   SetSocketPath      :: !FilePath -> Action
   InitWallet         :: !String -> Action
   StartProtocol      :: !FilePath -> !(Maybe FilePath) -> Action
   Delay              :: !Double -> Action
-<<<<<<< HEAD
   ReadSigningKey     :: !String -> !SigningKeyFile -> Action
-  DefineSigningKey   :: !String -> !TextEnvelope -> Action
+  DefineSigningKey   :: !String -> !(SigningKey PaymentKey) -> Action
   AddFund            :: !AnyCardanoEra -> !String -> !TxIn -> !Lovelace -> !String -> Action
   WaitBenchmark      :: !String -> Action
-=======
-  ReadSigningKey     :: !KeyName -> !SigningKeyFile -> Action
-  DefineSigningKey   :: !KeyName -> !(SigningKey PaymentKey) -> Action
-  AddFund            :: !AnyCardanoEra -> !WalletName -> !TxIn -> !Lovelace -> !KeyName -> Action
-  WaitBenchmark      :: !ThreadName -> Action
->>>>>>> da73ff20
   Submit             :: !AnyCardanoEra -> !SubmitMode -> !TxGenTxParams -> !Generator -> Action
   CancelBenchmark    :: !String -> Action
   Reserved           :: [String] -> Action
