--- conflicted
+++ resolved
@@ -6,11 +6,8 @@
 
 import           Control.Monad
 import qualified Data.ByteString.Lazy.Char8 as BSL
-<<<<<<< HEAD
-=======
-import           Data.Dependent.Sum ((==>))
+
 import           Data.Either (fromRight)
->>>>>>> da73ff20
 import           Data.String
 
 import           Cardano.Api
