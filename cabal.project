--- conflicted
+++ resolved
@@ -86,61 +86,37 @@
 source-repository-package
   type: git
   location: https://github.com/input-output-hk/ouroboros-network
-<<<<<<< HEAD
-  tag: 0148935cf1e8902871b1c6722128700b5be3c2cb
-=======
   tag: e97cde0ff1e0740d7a107c611d6a6b1d85061cda
->>>>>>> d4feaec5
   subdir: ouroboros-network
 
 source-repository-package
   type: git
   location: https://github.com/input-output-hk/ouroboros-network
-<<<<<<< HEAD
-  tag: 0148935cf1e8902871b1c6722128700b5be3c2cb
-=======
   tag: e97cde0ff1e0740d7a107c611d6a6b1d85061cda
->>>>>>> d4feaec5
   subdir: ouroboros-consensus
 
 source-repository-package
   type: git
   location: https://github.com/input-output-hk/ouroboros-network
-<<<<<<< HEAD
-  tag: 0148935cf1e8902871b1c6722128700b5be3c2cb
-=======
   tag: e97cde0ff1e0740d7a107c611d6a6b1d85061cda
->>>>>>> d4feaec5
   subdir: typed-protocols
 
 source-repository-package
   type: git
   location: https://github.com/input-output-hk/ouroboros-network
-<<<<<<< HEAD
-  tag: 0148935cf1e8902871b1c6722128700b5be3c2cb
-=======
   tag: e97cde0ff1e0740d7a107c611d6a6b1d85061cda
->>>>>>> d4feaec5
   subdir: typed-protocols-cbor
 
 source-repository-package
   type: git
   location: https://github.com/input-output-hk/ouroboros-network
-<<<<<<< HEAD
-  tag: 0148935cf1e8902871b1c6722128700b5be3c2cb
-=======
   tag: e97cde0ff1e0740d7a107c611d6a6b1d85061cda
->>>>>>> d4feaec5
   subdir: network-mux
 
 source-repository-package
   type: git
   location: https://github.com/input-output-hk/ouroboros-network
-<<<<<<< HEAD
-  tag: 0148935cf1e8902871b1c6722128700b5be3c2cb
-=======
   tag: e97cde0ff1e0740d7a107c611d6a6b1d85061cda
->>>>>>> d4feaec5
   subdir: io-sim-classes
 
 source-repository-package
