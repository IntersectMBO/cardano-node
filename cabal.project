-- Custom repository for cardano haskell packages, see CONTRIBUTING for more
repository cardano-haskell-packages
  url: https://chap.intersectmbo.org/
  secure: True
  root-keys:
    3e0cce471cf09815f930210f7827266fd09045445d65923e6d0238a6cd15126f
    443abb7fb497a134c343faf52f0b659bd7999bc06b7f63fa76dc99d631f9bea1
    a86a1f6ce86c449c46666bda44268677abf29b5b2d2eb5ec7af903ec2f117a82
    bcec67e8e99cabfa7764d75ad9b158d72bfacf70ca1d0ec8bc6b4406d1bf8413
    c00aae8461a256275598500ea0e187588c35a5d5d7454fb57eac18d9edb86a56
    d4a35cd3121aa00d18544bb0ac01c3e1691d618f462c46129271bccf39f7e8ee

-- See CONTRIBUTING for information about these, including some Nix commands
-- you need to run if you change them
index-state:
<<<<<<< HEAD
  , hackage.haskell.org 2025-09-24T20:00:55Z
  , cardano-haskell-packages 2025-09-24T15:29:30Z
=======
  , hackage.haskell.org 2025-09-11T01:58:40Z
  , cardano-haskell-packages 2025-09-24T09:43:13Z
>>>>>>> b47ed9ab

packages:
  cardano-node
  cardano-node-capi
  cardano-node-chairman
  cardano-submit-api
  cardano-testnet
  cardano-tracer
  bench/cardano-profile
  bench/cardano-topology
  bench/locli
  bench/plutus-scripts-bench
  bench/tx-generator
  trace-dispatcher
  trace-resources
  trace-forward

-- Needed when cross compiling
extra-packages: alex

program-options
  ghc-options: -Werror

test-show-details: direct

-- Always write GHC env files, because they are needed for ghci.
write-ghc-environment-files: always

package cryptonite
  -- Using RDRAND instead of /dev/urandom as an entropy source for key
  -- generation is dubious. Set the flag so we use /dev/urandom by default.
  flags: -support_rdrand

package snap-server
  flags: -openssl

package bitvec
  flags: -simd

-- required for haddocks to build successfully
package plutus-scripts-bench
  haddock-options: "--optghc=-fplugin-opt PlutusTx.Plugin:defer-errors"

allow-newer:
  , katip:Win32

allow-newer:
    , cardano-ledger-byron
    -- https://github.com/phadej/vec/issues/121
    , ral:QuickCheck
    , fin:QuickCheck
    , bin:QuickCheck

if impl (ghc >= 9.12)
  allow-newer:
    -- https://github.com/kapralVV/Unique/issues/11
    , Unique:hashable

    -- https://github.com/Gabriella439/Haskell-Pipes-Safe-Library/pull/70
    , pipes-safe:base

-- IMPORTANT
-- Do NOT add more source-repository-package stanzas here unless they are strictly
-- temporary! Please read the section in CONTRIBUTING about updating dependencies.

source-repository-package
  type: git
  location: https://github.com/intersectmbo/cardano-cli.git
<<<<<<< HEAD
  tag: 801b1d7cce99c6d5afbe6af7d7ad1d7a2cde087c
  --sha256: sha256-s6SvoDHCFXfMC5bNBFoDgxMDZuMhnE1ZZwx1L15yjL0=
  subdir: cardano-cli

=======
  tag: 9205bba98c35c3a158081104a202a59864472445
  --sha256: sha256-JViaos6axYtRntdRP7GV34wY3LO2NCjyofZ+cEQG8ug=
  subdir:
    cardano-cli
>>>>>>> b47ed9ab

source-repository-package
  type: git
  location: https://github.com/IntersectMBO/cardano-api
  tag: 7388805c2a56e2f628ca46924c648268cc61bbd2
  --sha256: sha256-YdFyulwmlwLDjVd6Bk+8IxQAdBSRCpacL5HzW3aCb7c=
  subdir:
    cardano-api

source-repository-package
  type: git
  location: https://github.com/IntersectMBO/ouroboros-consensus
  -- latest master
  tag: 71b02607c8a39ed4d8c983b281b05452ed8c01ce
  --sha256: sha256-/vnZnAPsEuqQMzG5NGHaWk9vyefBWMft7/rKQ+yyYTQ=
  subdir:
      ouroboros-consensus
      ouroboros-consensus-cardano
      ouroboros-consensus-diffusion
      ouroboros-consensus-protocol
      sop-extras
      strict-sop-core

source-repository-package
  type: git
  location: https://github.com/input-output-hk/kes-agent
  tag: bf203c4e7f7e6aab947b077e178baac3ecb2541d
  --sha256: sha256-cURVbhbTvK6iPKaXVjCovBezyE5UVs46iarmVyWA2Uc=
  subdir:
    kes-agent<|MERGE_RESOLUTION|>--- conflicted
+++ resolved
@@ -13,13 +13,8 @@
 -- See CONTRIBUTING for information about these, including some Nix commands
 -- you need to run if you change them
 index-state:
-<<<<<<< HEAD
   , hackage.haskell.org 2025-09-24T20:00:55Z
   , cardano-haskell-packages 2025-09-24T15:29:30Z
-=======
-  , hackage.haskell.org 2025-09-11T01:58:40Z
-  , cardano-haskell-packages 2025-09-24T09:43:13Z
->>>>>>> b47ed9ab
 
 packages:
   cardano-node
@@ -88,17 +83,10 @@
 source-repository-package
   type: git
   location: https://github.com/intersectmbo/cardano-cli.git
-<<<<<<< HEAD
-  tag: 801b1d7cce99c6d5afbe6af7d7ad1d7a2cde087c
-  --sha256: sha256-s6SvoDHCFXfMC5bNBFoDgxMDZuMhnE1ZZwx1L15yjL0=
-  subdir: cardano-cli
-
-=======
   tag: 9205bba98c35c3a158081104a202a59864472445
   --sha256: sha256-JViaos6axYtRntdRP7GV34wY3LO2NCjyofZ+cEQG8ug=
   subdir:
     cardano-cli
->>>>>>> b47ed9ab
 
 source-repository-package
   type: git
