--- conflicted
+++ resolved
@@ -29,10 +29,7 @@
                      , cborg
                      , mtl
                      , optparse-applicative
-<<<<<<< HEAD
-=======
                      , reflection
->>>>>>> d4feaec5
                      , text
                      , time
 
