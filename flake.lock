{
  "nodes": {
    "CHaP": {
      "flake": false,
      "locked": {
<<<<<<< HEAD
        "lastModified": 1758727647,
        "narHash": "sha256-J0PlznW05SByIJZvP90JvFMvnHsP+Rs/qwLogpConI4=",
        "owner": "intersectmbo",
        "repo": "cardano-haskell-packages",
        "rev": "bbf172e0d11e3842e543df101dee223f05a2332e",
=======
        "lastModified": 1758714403,
        "narHash": "sha256-1nejLJgkcqYc4dBczfTfEn/EzoRLzwHTGMyz2yfGvhk=",
        "owner": "intersectmbo",
        "repo": "cardano-haskell-packages",
        "rev": "12422309cf465da471e5eaa8dfbe68364e58721b",
>>>>>>> b47ed9ab
        "type": "github"
      },
      "original": {
        "owner": "intersectmbo",
        "ref": "repo",
        "repo": "cardano-haskell-packages",
        "type": "github"
      }
    },
    "HTTP": {
      "flake": false,
      "locked": {
        "lastModified": 1451647621,
        "narHash": "sha256-oHIyw3x0iKBexEo49YeUDV1k74ZtyYKGR2gNJXXRxts=",
        "owner": "phadej",
        "repo": "HTTP",
        "rev": "9bc0996d412fef1787449d841277ef663ad9a915",
        "type": "github"
      },
      "original": {
        "owner": "phadej",
        "repo": "HTTP",
        "type": "github"
      }
    },
    "blst": {
      "flake": false,
      "locked": {
        "lastModified": 1739372843,
        "narHash": "sha256-IlbNMLBjs/dvGogcdbWQIL+3qwy7EXJbIDpo4xBd4bY=",
        "owner": "supranational",
        "repo": "blst",
        "rev": "8c7db7fe8d2ce6e76dc398ebd4d475c0ec564355",
        "type": "github"
      },
      "original": {
        "owner": "supranational",
        "ref": "v0.3.14",
        "repo": "blst",
        "type": "github"
      }
    },
    "cabal-32": {
      "flake": false,
      "locked": {
        "lastModified": 1603716527,
        "narHash": "sha256-X0TFfdD4KZpwl0Zr6x+PLxUt/VyKQfX7ylXHdmZIL+w=",
        "owner": "haskell",
        "repo": "cabal",
        "rev": "48bf10787e27364730dd37a42b603cee8d6af7ee",
        "type": "github"
      },
      "original": {
        "owner": "haskell",
        "ref": "3.2",
        "repo": "cabal",
        "type": "github"
      }
    },
    "cabal-34": {
      "flake": false,
      "locked": {
        "lastModified": 1645834128,
        "narHash": "sha256-wG3d+dOt14z8+ydz4SL7pwGfe7SiimxcD/LOuPCV6xM=",
        "owner": "haskell",
        "repo": "cabal",
        "rev": "5ff598c67f53f7c4f48e31d722ba37172230c462",
        "type": "github"
      },
      "original": {
        "owner": "haskell",
        "ref": "3.4",
        "repo": "cabal",
        "type": "github"
      }
    },
    "cabal-36": {
      "flake": false,
      "locked": {
        "lastModified": 1669081697,
        "narHash": "sha256-I5or+V7LZvMxfbYgZATU4awzkicBwwok4mVoje+sGmU=",
        "owner": "haskell",
        "repo": "cabal",
        "rev": "8fd619e33d34924a94e691c5fea2c42f0fc7f144",
        "type": "github"
      },
      "original": {
        "owner": "haskell",
        "ref": "3.6",
        "repo": "cabal",
        "type": "github"
      }
    },
    "cardano-automation": {
      "inputs": {
        "flake-utils": "flake-utils",
        "haskellNix": [
          "haskellNix"
        ],
        "nixpkgs": [
          "nixpkgs"
        ]
      },
      "locked": {
        "lastModified": 1750923974,
        "narHash": "sha256-PXB1aro2KalRw6OZkcbICl6Ge7HB4yEl5O3epm9VZl8=",
        "owner": "input-output-hk",
        "repo": "cardano-automation",
        "rev": "64bf80a78102787790bac96075ef4109ff7de36e",
        "type": "github"
      },
      "original": {
        "owner": "input-output-hk",
        "repo": "cardano-automation",
        "type": "github"
      }
    },
    "cardano-shell": {
      "flake": false,
      "locked": {
        "lastModified": 1608537748,
        "narHash": "sha256-PulY1GfiMgKVnBci3ex4ptk2UNYMXqGjJOxcPy2KYT4=",
        "owner": "input-output-hk",
        "repo": "cardano-shell",
        "rev": "9392c75087cb9a3d453998f4230930dea3a95725",
        "type": "github"
      },
      "original": {
        "owner": "input-output-hk",
        "repo": "cardano-shell",
        "type": "github"
      }
    },
    "customConfig": {
      "locked": {
        "lastModified": 1630400035,
        "narHash": "sha256-MWaVOCzuFwp09wZIW9iHq5wWen5C69I940N1swZLEQ0=",
        "owner": "input-output-hk",
        "repo": "empty-flake",
        "rev": "2040a05b67bf9a669ce17eca56beb14b4206a99a",
        "type": "github"
      },
      "original": {
        "owner": "input-output-hk",
        "repo": "empty-flake",
        "type": "github"
      }
    },
    "em": {
      "flake": false,
      "locked": {
        "lastModified": 1750940090,
        "narHash": "sha256-DmDtgq8ipHCm2/Hq6e9xeJ2u8WLQFN1gXYSWM1bZNCU=",
        "owner": "mgmeier",
        "repo": "em",
        "rev": "e3dde1952fcbe550055fb065590fdffd6f6f9710",
        "type": "github"
      },
      "original": {
        "owner": "mgmeier",
        "repo": "em",
        "type": "github"
      }
    },
    "empty-flake": {
      "locked": {
        "lastModified": 1630400035,
        "narHash": "sha256-MWaVOCzuFwp09wZIW9iHq5wWen5C69I940N1swZLEQ0=",
        "owner": "input-output-hk",
        "repo": "empty-flake",
        "rev": "2040a05b67bf9a669ce17eca56beb14b4206a99a",
        "type": "github"
      },
      "original": {
        "owner": "input-output-hk",
        "repo": "empty-flake",
        "type": "github"
      }
    },
    "flake-compat": {
      "flake": false,
      "locked": {
        "lastModified": 1647532380,
        "narHash": "sha256-wswAxyO8AJTH7d5oU8VK82yBCpqwA+p6kLgpb1f1PAY=",
        "owner": "input-output-hk",
        "repo": "flake-compat",
        "rev": "7da118186435255a30b5ffeabba9629c344c0bec",
        "type": "github"
      },
      "original": {
        "owner": "input-output-hk",
        "ref": "fixes",
        "repo": "flake-compat",
        "type": "github"
      }
    },
    "flake-compat_2": {
      "flake": false,
      "locked": {
        "lastModified": 1672831974,
        "narHash": "sha256-z9k3MfslLjWQfnjBtEtJZdq3H7kyi2kQtUThfTgdRk0=",
        "owner": "input-output-hk",
        "repo": "flake-compat",
        "rev": "45f2638735f8cdc40fe302742b79f248d23eb368",
        "type": "github"
      },
      "original": {
        "owner": "input-output-hk",
        "ref": "hkm/gitlab-fix",
        "repo": "flake-compat",
        "type": "github"
      }
    },
    "flake-utils": {
      "locked": {
        "lastModified": 1667395993,
        "narHash": "sha256-nuEHfE/LcWyuSWnS8t12N1wc105Qtau+/OdUAjtQ0rA=",
        "owner": "numtide",
        "repo": "flake-utils",
        "rev": "5aed5285a952e0b949eb3ba02c12fa4fcfef535f",
        "type": "github"
      },
      "original": {
        "owner": "numtide",
        "repo": "flake-utils",
        "type": "github"
      }
    },
    "ghc-8.6.5-iohk": {
      "flake": false,
      "locked": {
        "lastModified": 1600920045,
        "narHash": "sha256-DO6kxJz248djebZLpSzTGD6s8WRpNI9BTwUeOf5RwY8=",
        "owner": "input-output-hk",
        "repo": "ghc",
        "rev": "95713a6ecce4551240da7c96b6176f980af75cae",
        "type": "github"
      },
      "original": {
        "owner": "input-output-hk",
        "ref": "release/8.6.5-iohk",
        "repo": "ghc",
        "type": "github"
      }
    },
    "hackage-for-stackage": {
      "flake": false,
      "locked": {
        "lastModified": 1755649550,
        "narHash": "sha256-YNKeqYIezur2MvPmfVI/aHjcVRwOdBW7Du3jg6iXjKs=",
        "owner": "input-output-hk",
        "repo": "hackage.nix",
        "rev": "5e56db8bc478dfb7466ea83744c3ab928aff0329",
        "type": "github"
      },
      "original": {
        "owner": "input-output-hk",
        "ref": "for-stackage",
        "repo": "hackage.nix",
        "type": "github"
      }
    },
    "hackage-internal": {
      "flake": false,
      "locked": {
        "lastModified": 1750307553,
        "narHash": "sha256-iiafNoeLHwlSLQTyvy8nPe2t6g5AV4PPcpMeH/2/DLs=",
        "owner": "input-output-hk",
        "repo": "hackage.nix",
        "rev": "f7867baa8817fab296528f4a4ec39d1c7c4da4f3",
        "type": "github"
      },
      "original": {
        "owner": "input-output-hk",
        "repo": "hackage.nix",
        "type": "github"
      }
    },
    "hackageNix": {
      "flake": false,
      "locked": {
<<<<<<< HEAD
        "lastModified": 1758759934,
        "narHash": "sha256-VrTBELvtzIdsye3FZ5YVGb2CXQiyOFZPo3vsLZOFiO4=",
        "owner": "input-output-hk",
        "repo": "hackage.nix",
        "rev": "84e95f44c5b56a81495f59702f56fa7d18695dcd",
=======
        "lastModified": 1758633641,
        "narHash": "sha256-F70VZjt/AlmelvF9VHbHP6UaUnUgeWR5t/r0jsmAPVg=",
        "owner": "input-output-hk",
        "repo": "hackage.nix",
        "rev": "4601442c80824463bc4794a70a04091f2bf87a22",
>>>>>>> b47ed9ab
        "type": "github"
      },
      "original": {
        "owner": "input-output-hk",
        "repo": "hackage.nix",
        "type": "github"
      }
    },
    "haskellNix": {
      "inputs": {
        "HTTP": "HTTP",
        "cabal-32": "cabal-32",
        "cabal-34": "cabal-34",
        "cabal-36": "cabal-36",
        "cardano-shell": "cardano-shell",
        "flake-compat": "flake-compat_2",
        "ghc-8.6.5-iohk": "ghc-8.6.5-iohk",
        "hackage": [
          "hackageNix"
        ],
        "hackage-for-stackage": "hackage-for-stackage",
        "hackage-internal": "hackage-internal",
        "hls": "hls",
        "hls-1.10": "hls-1.10",
        "hls-2.0": "hls-2.0",
        "hls-2.10": "hls-2.10",
        "hls-2.11": "hls-2.11",
        "hls-2.2": "hls-2.2",
        "hls-2.3": "hls-2.3",
        "hls-2.4": "hls-2.4",
        "hls-2.5": "hls-2.5",
        "hls-2.6": "hls-2.6",
        "hls-2.7": "hls-2.7",
        "hls-2.8": "hls-2.8",
        "hls-2.9": "hls-2.9",
        "hpc-coveralls": "hpc-coveralls",
        "iserv-proxy": "iserv-proxy",
        "nixpkgs": [
          "nixpkgs"
        ],
        "nixpkgs-2305": "nixpkgs-2305",
        "nixpkgs-2311": "nixpkgs-2311",
        "nixpkgs-2405": "nixpkgs-2405",
        "nixpkgs-2411": "nixpkgs-2411",
        "nixpkgs-2505": "nixpkgs-2505",
        "nixpkgs-unstable": "nixpkgs-unstable",
        "old-ghc-nix": "old-ghc-nix",
        "stackage": "stackage"
      },
      "locked": {
        "lastModified": 1755663895,
        "narHash": "sha256-76Ns29GQsO5S5gPRcic+vagcJicOSvhA+oKQ9r9kjFE=",
        "owner": "input-output-hk",
        "repo": "haskell.nix",
        "rev": "71fcc9f531993aada52173fceb4ff4ce2148207d",
        "type": "github"
      },
      "original": {
        "owner": "input-output-hk",
        "repo": "haskell.nix",
        "type": "github"
      }
    },
    "hls": {
      "flake": false,
      "locked": {
        "lastModified": 1741604408,
        "narHash": "sha256-tuq3+Ip70yu89GswZ7DSINBpwRprnWnl6xDYnS4GOsc=",
        "owner": "haskell",
        "repo": "haskell-language-server",
        "rev": "682d6894c94087da5e566771f25311c47e145359",
        "type": "github"
      },
      "original": {
        "owner": "haskell",
        "repo": "haskell-language-server",
        "type": "github"
      }
    },
    "hls-1.10": {
      "flake": false,
      "locked": {
        "lastModified": 1680000865,
        "narHash": "sha256-rc7iiUAcrHxwRM/s0ErEsSPxOR3u8t7DvFeWlMycWgo=",
        "owner": "haskell",
        "repo": "haskell-language-server",
        "rev": "b08691db779f7a35ff322b71e72a12f6e3376fd9",
        "type": "github"
      },
      "original": {
        "owner": "haskell",
        "ref": "1.10.0.0",
        "repo": "haskell-language-server",
        "type": "github"
      }
    },
    "hls-2.0": {
      "flake": false,
      "locked": {
        "lastModified": 1687698105,
        "narHash": "sha256-OHXlgRzs/kuJH8q7Sxh507H+0Rb8b7VOiPAjcY9sM1k=",
        "owner": "haskell",
        "repo": "haskell-language-server",
        "rev": "783905f211ac63edf982dd1889c671653327e441",
        "type": "github"
      },
      "original": {
        "owner": "haskell",
        "ref": "2.0.0.1",
        "repo": "haskell-language-server",
        "type": "github"
      }
    },
    "hls-2.10": {
      "flake": false,
      "locked": {
        "lastModified": 1743069404,
        "narHash": "sha256-q4kDFyJDDeoGqfEtrZRx4iqMVEC2MOzCToWsFY+TOzY=",
        "owner": "haskell",
        "repo": "haskell-language-server",
        "rev": "2318c61db3a01e03700bd4b05665662929b7fe8b",
        "type": "github"
      },
      "original": {
        "owner": "haskell",
        "ref": "2.10.0.0",
        "repo": "haskell-language-server",
        "type": "github"
      }
    },
    "hls-2.11": {
      "flake": false,
      "locked": {
        "lastModified": 1747306193,
        "narHash": "sha256-/MmtpF8+FyQlwfKHqHK05BdsxC9LHV70d/FiMM7pzBM=",
        "owner": "haskell",
        "repo": "haskell-language-server",
        "rev": "46ef4523ea4949f47f6d2752476239f1c6d806fe",
        "type": "github"
      },
      "original": {
        "owner": "haskell",
        "ref": "2.11.0.0",
        "repo": "haskell-language-server",
        "type": "github"
      }
    },
    "hls-2.2": {
      "flake": false,
      "locked": {
        "lastModified": 1693064058,
        "narHash": "sha256-8DGIyz5GjuCFmohY6Fa79hHA/p1iIqubfJUTGQElbNk=",
        "owner": "haskell",
        "repo": "haskell-language-server",
        "rev": "b30f4b6cf5822f3112c35d14a0cba51f3fe23b85",
        "type": "github"
      },
      "original": {
        "owner": "haskell",
        "ref": "2.2.0.0",
        "repo": "haskell-language-server",
        "type": "github"
      }
    },
    "hls-2.3": {
      "flake": false,
      "locked": {
        "lastModified": 1695910642,
        "narHash": "sha256-tR58doOs3DncFehHwCLczJgntyG/zlsSd7DgDgMPOkI=",
        "owner": "haskell",
        "repo": "haskell-language-server",
        "rev": "458ccdb55c9ea22cd5d13ec3051aaefb295321be",
        "type": "github"
      },
      "original": {
        "owner": "haskell",
        "ref": "2.3.0.0",
        "repo": "haskell-language-server",
        "type": "github"
      }
    },
    "hls-2.4": {
      "flake": false,
      "locked": {
        "lastModified": 1699862708,
        "narHash": "sha256-YHXSkdz53zd0fYGIYOgLt6HrA0eaRJi9mXVqDgmvrjk=",
        "owner": "haskell",
        "repo": "haskell-language-server",
        "rev": "54507ef7e85fa8e9d0eb9a669832a3287ffccd57",
        "type": "github"
      },
      "original": {
        "owner": "haskell",
        "ref": "2.4.0.1",
        "repo": "haskell-language-server",
        "type": "github"
      }
    },
    "hls-2.5": {
      "flake": false,
      "locked": {
        "lastModified": 1701080174,
        "narHash": "sha256-fyiR9TaHGJIIR0UmcCb73Xv9TJq3ht2ioxQ2mT7kVdc=",
        "owner": "haskell",
        "repo": "haskell-language-server",
        "rev": "27f8c3d3892e38edaef5bea3870161815c4d014c",
        "type": "github"
      },
      "original": {
        "owner": "haskell",
        "ref": "2.5.0.0",
        "repo": "haskell-language-server",
        "type": "github"
      }
    },
    "hls-2.6": {
      "flake": false,
      "locked": {
        "lastModified": 1705325287,
        "narHash": "sha256-+P87oLdlPyMw8Mgoul7HMWdEvWP/fNlo8jyNtwME8E8=",
        "owner": "haskell",
        "repo": "haskell-language-server",
        "rev": "6e0b342fa0327e628610f2711f8c3e4eaaa08b1e",
        "type": "github"
      },
      "original": {
        "owner": "haskell",
        "ref": "2.6.0.0",
        "repo": "haskell-language-server",
        "type": "github"
      }
    },
    "hls-2.7": {
      "flake": false,
      "locked": {
        "lastModified": 1708965829,
        "narHash": "sha256-LfJ+TBcBFq/XKoiNI7pc4VoHg4WmuzsFxYJ3Fu+Jf+M=",
        "owner": "haskell",
        "repo": "haskell-language-server",
        "rev": "50322b0a4aefb27adc5ec42f5055aaa8f8e38001",
        "type": "github"
      },
      "original": {
        "owner": "haskell",
        "ref": "2.7.0.0",
        "repo": "haskell-language-server",
        "type": "github"
      }
    },
    "hls-2.8": {
      "flake": false,
      "locked": {
        "lastModified": 1715153580,
        "narHash": "sha256-Vi/iUt2pWyUJlo9VrYgTcbRviWE0cFO6rmGi9rmALw0=",
        "owner": "haskell",
        "repo": "haskell-language-server",
        "rev": "dd1be1beb16700de59e0d6801957290bcf956a0a",
        "type": "github"
      },
      "original": {
        "owner": "haskell",
        "ref": "2.8.0.0",
        "repo": "haskell-language-server",
        "type": "github"
      }
    },
    "hls-2.9": {
      "flake": false,
      "locked": {
        "lastModified": 1719993701,
        "narHash": "sha256-wy348++MiMm/xwtI9M3vVpqj2qfGgnDcZIGXw8sF1sA=",
        "owner": "haskell",
        "repo": "haskell-language-server",
        "rev": "90319a7e62ab93ab65a95f8f2bcf537e34dae76a",
        "type": "github"
      },
      "original": {
        "owner": "haskell",
        "ref": "2.9.0.1",
        "repo": "haskell-language-server",
        "type": "github"
      }
    },
    "hpc-coveralls": {
      "flake": false,
      "locked": {
        "lastModified": 1607498076,
        "narHash": "sha256-8uqsEtivphgZWYeUo5RDUhp6bO9j2vaaProQxHBltQk=",
        "owner": "sevanspowell",
        "repo": "hpc-coveralls",
        "rev": "14df0f7d229f4cd2e79f8eabb1a740097fdfa430",
        "type": "github"
      },
      "original": {
        "owner": "sevanspowell",
        "repo": "hpc-coveralls",
        "type": "github"
      }
    },
    "incl": {
      "inputs": {
        "nixlib": "nixlib"
      },
      "locked": {
        "lastModified": 1693483555,
        "narHash": "sha256-Beq4WhSeH3jRTZgC1XopTSU10yLpK1nmMcnGoXO0XYo=",
        "owner": "divnix",
        "repo": "incl",
        "rev": "526751ad3d1e23b07944b14e3f6b7a5948d3007b",
        "type": "github"
      },
      "original": {
        "owner": "divnix",
        "repo": "incl",
        "type": "github"
      }
    },
    "iohkNix": {
      "inputs": {
        "blst": "blst",
        "nixpkgs": [
          "nixpkgs"
        ],
        "secp256k1": "secp256k1",
        "sodium": "sodium"
      },
      "locked": {
        "lastModified": 1751421193,
        "narHash": "sha256-rklXDo12dfukaSqcEyiYbze3ffRtTl2/WAAQCWfkGiw=",
        "owner": "input-output-hk",
        "repo": "iohk-nix",
        "rev": "64ca6f4c0c6db283e2ec457c775bce75173fb319",
        "type": "github"
      },
      "original": {
        "owner": "input-output-hk",
        "repo": "iohk-nix",
        "type": "github"
      }
    },
    "iserv-proxy": {
      "flake": false,
      "locked": {
        "lastModified": 1755040634,
        "narHash": "sha256-8W7uHpAIG8HhO3ig5OGHqvwduoye6q6dlrea1IrP2eI=",
        "owner": "stable-haskell",
        "repo": "iserv-proxy",
        "rev": "1383d199a2c64f522979005d112b4fbdee38dd92",
        "type": "github"
      },
      "original": {
        "owner": "stable-haskell",
        "ref": "iserv-syms",
        "repo": "iserv-proxy",
        "type": "github"
      }
    },
    "nixlib": {
      "locked": {
        "lastModified": 1667696192,
        "narHash": "sha256-hOdbIhnpWvtmVynKcsj10nxz9WROjZja+1wRAJ/C9+s=",
        "owner": "nix-community",
        "repo": "nixpkgs.lib",
        "rev": "babd9cd2ca6e413372ed59fbb1ecc3c3a5fd3e5b",
        "type": "github"
      },
      "original": {
        "owner": "nix-community",
        "repo": "nixpkgs.lib",
        "type": "github"
      }
    },
    "nixpkgs-2305": {
      "locked": {
        "lastModified": 1705033721,
        "narHash": "sha256-K5eJHmL1/kev6WuqyqqbS1cdNnSidIZ3jeqJ7GbrYnQ=",
        "owner": "NixOS",
        "repo": "nixpkgs",
        "rev": "a1982c92d8980a0114372973cbdfe0a307f1bdea",
        "type": "github"
      },
      "original": {
        "owner": "NixOS",
        "ref": "nixpkgs-23.05-darwin",
        "repo": "nixpkgs",
        "type": "github"
      }
    },
    "nixpkgs-2311": {
      "locked": {
        "lastModified": 1719957072,
        "narHash": "sha256-gvFhEf5nszouwLAkT9nWsDzocUTqLWHuL++dvNjMp9I=",
        "owner": "NixOS",
        "repo": "nixpkgs",
        "rev": "7144d6241f02d171d25fba3edeaf15e0f2592105",
        "type": "github"
      },
      "original": {
        "owner": "NixOS",
        "ref": "nixpkgs-23.11-darwin",
        "repo": "nixpkgs",
        "type": "github"
      }
    },
    "nixpkgs-2405": {
      "locked": {
        "lastModified": 1735564410,
        "narHash": "sha256-HB/FA0+1gpSs8+/boEavrGJH+Eq08/R2wWNph1sM1Dg=",
        "owner": "NixOS",
        "repo": "nixpkgs",
        "rev": "1e7a8f391f1a490460760065fa0630b5520f9cf8",
        "type": "github"
      },
      "original": {
        "owner": "NixOS",
        "ref": "nixpkgs-24.05-darwin",
        "repo": "nixpkgs",
        "type": "github"
      }
    },
    "nixpkgs-2411": {
      "locked": {
        "lastModified": 1748037224,
        "narHash": "sha256-92vihpZr6dwEMV6g98M5kHZIttrWahb9iRPBm1atcPk=",
        "owner": "NixOS",
        "repo": "nixpkgs",
        "rev": "f09dede81861f3a83f7f06641ead34f02f37597f",
        "type": "github"
      },
      "original": {
        "owner": "NixOS",
        "ref": "nixpkgs-24.11-darwin",
        "repo": "nixpkgs",
        "type": "github"
      }
    },
    "nixpkgs-2505": {
      "locked": {
        "lastModified": 1748852332,
        "narHash": "sha256-r/wVJWmLYEqvrJKnL48r90Wn9HWX9SHFt6s4LhuTh7k=",
        "owner": "NixOS",
        "repo": "nixpkgs",
        "rev": "a8167f3cc2f991dd4d0055746df53dae5fd0c953",
        "type": "github"
      },
      "original": {
        "owner": "NixOS",
        "ref": "nixpkgs-25.05-darwin",
        "repo": "nixpkgs",
        "type": "github"
      }
    },
    "nixpkgs-unstable": {
      "locked": {
        "lastModified": 1748856973,
        "narHash": "sha256-RlTsJUvvr8ErjPBsiwrGbbHYW8XbB/oek0Gi78XdWKg=",
        "owner": "NixOS",
        "repo": "nixpkgs",
        "rev": "e4b09e47ace7d87de083786b404bf232eb6c89d8",
        "type": "github"
      },
      "original": {
        "owner": "NixOS",
        "ref": "nixpkgs-unstable",
        "repo": "nixpkgs",
        "type": "github"
      }
    },
    "old-ghc-nix": {
      "flake": false,
      "locked": {
        "lastModified": 1631092763,
        "narHash": "sha256-sIKgO+z7tj4lw3u6oBZxqIhDrzSkvpHtv0Kki+lh9Fg=",
        "owner": "angerman",
        "repo": "old-ghc-nix",
        "rev": "af48a7a7353e418119b6dfe3cd1463a657f342b8",
        "type": "github"
      },
      "original": {
        "owner": "angerman",
        "ref": "master",
        "repo": "old-ghc-nix",
        "type": "github"
      }
    },
    "root": {
      "inputs": {
        "CHaP": "CHaP",
        "cardano-automation": "cardano-automation",
        "customConfig": "customConfig",
        "em": "em",
        "empty-flake": "empty-flake",
        "flake-compat": "flake-compat",
        "hackageNix": "hackageNix",
        "haskellNix": "haskellNix",
        "incl": "incl",
        "iohkNix": "iohkNix",
        "nixpkgs": [
          "haskellNix",
          "nixpkgs-unstable"
        ],
        "utils": "utils"
      }
    },
    "secp256k1": {
      "flake": false,
      "locked": {
        "lastModified": 1683999695,
        "narHash": "sha256-9nJJVENMXjXEJZzw8DHzin1DkFkF8h9m/c6PuM7Uk4s=",
        "owner": "bitcoin-core",
        "repo": "secp256k1",
        "rev": "acf5c55ae6a94e5ca847e07def40427547876101",
        "type": "github"
      },
      "original": {
        "owner": "bitcoin-core",
        "ref": "v0.3.2",
        "repo": "secp256k1",
        "type": "github"
      }
    },
    "sodium": {
      "flake": false,
      "locked": {
        "lastModified": 1675156279,
        "narHash": "sha256-0uRcN5gvMwO7MCXVYnoqG/OmeBFi8qRVnDWJLnBb9+Y=",
        "owner": "input-output-hk",
        "repo": "libsodium",
        "rev": "dbb48cce5429cb6585c9034f002568964f1ce567",
        "type": "github"
      },
      "original": {
        "owner": "input-output-hk",
        "repo": "libsodium",
        "rev": "dbb48cce5429cb6585c9034f002568964f1ce567",
        "type": "github"
      }
    },
    "stackage": {
      "flake": false,
      "locked": {
        "lastModified": 1755648773,
        "narHash": "sha256-NhcOu6GwYal+awBQLoMT4vf7L7Ar1DectDjK2mF653I=",
        "owner": "input-output-hk",
        "repo": "stackage.nix",
        "rev": "1a0ea16d99761b93456460c255a8b723647b2c77",
        "type": "github"
      },
      "original": {
        "owner": "input-output-hk",
        "repo": "stackage.nix",
        "type": "github"
      }
    },
    "systems": {
      "locked": {
        "lastModified": 1681028828,
        "narHash": "sha256-Vy1rq5AaRuLzOxct8nz4T6wlgyUR7zLU309k9mBC768=",
        "owner": "nix-systems",
        "repo": "default",
        "rev": "da67096a3b9bf56a91d16901293e51ba5b49a27e",
        "type": "github"
      },
      "original": {
        "owner": "nix-systems",
        "repo": "default",
        "type": "github"
      }
    },
    "utils": {
      "inputs": {
        "systems": "systems"
      },
      "locked": {
        "lastModified": 1710146030,
        "narHash": "sha256-SZ5L6eA7HJ/nmkzGG7/ISclqe6oZdOZTNoesiInkXPQ=",
        "owner": "numtide",
        "repo": "flake-utils",
        "rev": "b1d9ab70662946ef0850d488da1c9019f3a9752a",
        "type": "github"
      },
      "original": {
        "owner": "numtide",
        "repo": "flake-utils",
        "type": "github"
      }
    }
  },
  "root": "root",
  "version": 7
}<|MERGE_RESOLUTION|>--- conflicted
+++ resolved
@@ -3,19 +3,11 @@
     "CHaP": {
       "flake": false,
       "locked": {
-<<<<<<< HEAD
-        "lastModified": 1758727647,
-        "narHash": "sha256-J0PlznW05SByIJZvP90JvFMvnHsP+Rs/qwLogpConI4=",
-        "owner": "intersectmbo",
-        "repo": "cardano-haskell-packages",
-        "rev": "bbf172e0d11e3842e543df101dee223f05a2332e",
-=======
         "lastModified": 1758714403,
         "narHash": "sha256-1nejLJgkcqYc4dBczfTfEn/EzoRLzwHTGMyz2yfGvhk=",
         "owner": "intersectmbo",
         "repo": "cardano-haskell-packages",
         "rev": "12422309cf465da471e5eaa8dfbe68364e58721b",
->>>>>>> b47ed9ab
         "type": "github"
       },
       "original": {
@@ -297,19 +289,11 @@
     "hackageNix": {
       "flake": false,
       "locked": {
-<<<<<<< HEAD
-        "lastModified": 1758759934,
-        "narHash": "sha256-VrTBELvtzIdsye3FZ5YVGb2CXQiyOFZPo3vsLZOFiO4=",
-        "owner": "input-output-hk",
-        "repo": "hackage.nix",
-        "rev": "84e95f44c5b56a81495f59702f56fa7d18695dcd",
-=======
         "lastModified": 1758633641,
         "narHash": "sha256-F70VZjt/AlmelvF9VHbHP6UaUnUgeWR5t/r0jsmAPVg=",
         "owner": "input-output-hk",
         "repo": "hackage.nix",
         "rev": "4601442c80824463bc4794a70a04091f2bf87a22",
->>>>>>> b47ed9ab
         "type": "github"
       },
       "original": {
