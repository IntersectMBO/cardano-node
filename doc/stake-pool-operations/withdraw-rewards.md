--- conflicted
+++ resolved
@@ -26,13 +26,9 @@
     ----------------------------------------------------------------------------------------
     a82f8d2a85cde39118a894306ad7a85ba40af221406064a56bdd9b3c61153527     1         194054070
 
-<<<<<<< HEAD
 
 
 ### 報酬をpayment.addrに移すための引き落としトランザクションのドラフトを作成する
-=======
-### Draft the withdraw transaction to transfer the rewards to a payment.addr
->>>>>>> 37318732
 
     cardano-cli shelley transaction build-raw \
     --tx-in a82f8d2a85cde39118a894306ad7a85ba40af221406064a56bdd9b3c61153527#1 \
