# 鍵変化型署名とKES期間

ブロック生成ノード用の運営証明書を作成するには、KESキーペアが必要です。

「KES」とは鍵変化型署名（ _**K**ey **E**volving **S**ignature_ ）の略称ですが、これは、一定期間後に鍵が新しい鍵に変化し、旧バージョンが破棄されるという役に立つものです。なぜなら、仮に攻撃者が鍵を侵害して署名鍵にアクセスできたとしても、これはそれ以降のブロックに署名することしかできず、以前のブロックにさかのぼって署名することはできないため、攻撃者が履歴を改ざんすることは不可能となるためです。

KESキーが変化する回数は限られており、その後は使用不能になります。したがって、その変化の限界数に達する前に、ノードオペレーターは新たなKESキーを生成する必要があります。その鍵ペアで新しいノード運営証明書を発行し、ノードをその新証明書で再起動します。

1期間の長さおよび鍵が変化する期間に関しては、ジェネシスファイルを参照します。ファイル名が`mainnet-shelley-genesis.json`の場合、以下を入力します

    cat mainnet-shelley-genesis.json | grep KES
    "slotsPerKESPeriod": 129600,
    "maxKESEvolutions": 62,

<<<<<<< HEAD
    > "slotsPerKESPeriod": 3600,
    > "maxKESEvolutions": 120,

この例では、鍵は3600スロットの期間ごとに、新たな鍵が必要になるまで120回変化することができます。
=======
in this example, the key will evolve after each period of 129600 slots and that it can evolve 62 times before it needs to be renewed.
>>>>>>> 37318732

ノード用の運営証明書を作成する前に、KES有効期間の開始、すなわち現在どのKES変化期間にいるのかを特定する必要があります。

ブロックチェーンの現在のチップを確認します

    cardano-cli shelley query tip --mainnet

    {
    "blockNo": 36914,
    "headerHash": "58df595137e71c0fa65edc99add11704b00e5f163475bd804e4bd59c126bfc9b",
    "slotNo": 8520857
    }

<<<<<<< HEAD
この例では、現在スロット906185であり、ジェネシスファイルから1期間が3600スロット続くことがわかります。従って現在の期間を次のように計算します
=======
In this example, we are currently in slot 8520857, and we know from the genesis file that one period lasts for 129600 slots. So we calculate the current period by
>>>>>>> 37318732

    expr 8520857 / 129600
    > 65

これにより、ステークプールの運営証明書を生成することができます

    cardano-cli shelley node issue-op-cert \
    --kes-verification-key-file kes.vkey \
    --cold-signing-key-file cold.skey \
    --operational-certificate-issue-counter cold.counter \
    --kes-period 65 \
    --out-file node.cert<|MERGE_RESOLUTION|>--- conflicted
+++ resolved
@@ -12,14 +12,8 @@
     "slotsPerKESPeriod": 129600,
     "maxKESEvolutions": 62,
 
-<<<<<<< HEAD
-    > "slotsPerKESPeriod": 3600,
-    > "maxKESEvolutions": 120,
 
-この例では、鍵は3600スロットの期間ごとに、新たな鍵が必要になるまで120回変化することができます。
-=======
-in this example, the key will evolve after each period of 129600 slots and that it can evolve 62 times before it needs to be renewed.
->>>>>>> 37318732
+この例では、鍵は129600スロットの期間ごとに、新たな鍵が必要になるまで62回変化することができます。
 
 ノード用の運営証明書を作成する前に、KES有効期間の開始、すなわち現在どのKES変化期間にいるのかを特定する必要があります。
 
@@ -33,11 +27,7 @@
     "slotNo": 8520857
     }
 
-<<<<<<< HEAD
-この例では、現在スロット906185であり、ジェネシスファイルから1期間が3600スロット続くことがわかります。従って現在の期間を次のように計算します
-=======
-In this example, we are currently in slot 8520857, and we know from the genesis file that one period lasts for 129600 slots. So we calculate the current period by
->>>>>>> 37318732
+この例では、現在スロット8520857であり、ジェネシスファイルから1期間が129600スロット続くことがわかります。従って現在の期間を次のように計算します
 
     expr 8520857 / 129600
     > 65
