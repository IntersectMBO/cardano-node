# Installing the node from source

The **latest** version of the node may be downloaded from the [cardano-node GitHub Releases](https://github.com/input-output-hk/cardano-node/releases) page.

#### Prerequisites

To set up your platform, you will need:

* An x86 host \(AMD or Intel\)
* A virtual machine or AWS instance with at least 2 cores
* 8GB of RAM and at least 10GB of free disk space
* A recent version of Linux

**Note** The node can be built and run on other operating systems, including Windows and MacOSX, but we recommend that
stake pool operators use Linux to take advantage of the associated performance advantages. If you are building on Windows, we recommend using WSL2 under Windows 10 as this provides a development and execution environment that is very similar to Ubuntu.

#### Installation dependencies

To download the source code and build it, you need the following packages and tools on your Linux system:

* the version control system `git`,
* the `gcc` C-compiler,
* C++ support for `gcc`,
* developer libraries for the arbitrary precision library `gmp`,
* developer libraries for the compression library `zlib`,
* developer libraries for `systemd`,
* developer libraries for `ncurses`,
* `ncurses` compatibility libraries,
* the Haskell build tool `cabal`,
* the GHC Haskell compiler (version `8.10.7` or above).

In Redhat, Fedora, and Centos:

```bash
sudo yum update -y
sudo yum install git gcc gcc-c++ tmux gmp-devel make tar xz wget zlib-devel libtool autoconf -y
sudo yum install systemd-devel ncurses-devel ncurses-compat-libs -y
```

For Debian/Ubuntu, use the following instead:

<<<<<<< HEAD
    sudo apt update -y
    sudo apt install automake build-essential pkg-config libffi-dev libgmp-dev libssl-dev libtinfo-dev libsystemd-dev zlib1g-dev make g++ tmux git jq wget libncursesw5 libtool autoconf -y
=======
```bash
sudo apt-get update -y
sudo apt-get install automake build-essential pkg-config libffi-dev libgmp-dev libssl-dev libtinfo-dev libsystemd-dev zlib1g-dev make g++ tmux git jq wget libncursesw5 libtool autoconf -y
```
>>>>>>> a3fc02be

If you are using a different flavor of Linux, you will need to use the correct package manager for your platform instead of `yum` or `apt`, and the names of the packages you need to install might differ.  On MacOSX, use the Homebrew (`brew`) installer.

#### Downloading, unpacking, installing, and updating Cabal:

Download the relevant `cabal-install` (version 3.6.2.0) binary from https://www.haskell.org/cabal/download.html

```bash
tar -xf cabal-install-3.6.2.0-xxxxxx.tar.xz
rm cabal-install-3.6.2.0-xxxxxx.tar.xz
mkdir -p ~/.local/bin
mv cabal ~/.local/bin/
```

Verify that ~/.local/bin is in your PATH:

```bash
echo $PATH
```

If `~/.local/bin` is not in the PATH, you need to add the following line to  your `.bashrc` file

```bash
export PATH="~/.local/bin:$PATH"
```

and source the file:

```bash
source .bashrc
```

Update cabal:

```bash
cabal update
```

Confirm that you installed cabal version `3.6.2.0`:

```bash
cabal --version
```

#### Downloading and installing the GHC compiler:

Download and install version `8.10.7` of GHC.  The easiest way to do this is to use [ghcup](https://www.haskell.org/ghcup/).

```bash
curl --proto '=https' --tlsv1.2 -sSf https://get-ghcup.haskell.org | sh
```

Then open a new terminal (to get an updated environment) and run:

```bash
ghcup install ghc 8.10.7
ghcup install cabal 3.6.2.0
ghcup set ghc 8.10.7
ghcup set cabal 3.6.2.0
```

Create a working directory for your builds:

```bash
mkdir -p ~/src
cd ~/src
```

#### Installing Libsodium

Create a working directory for your builds:

```bash
mkdir -p ~/src
cd ~/src
```

Download and install libsodium:

```bash
git clone https://github.com/input-output-hk/libsodium
cd libsodium
git checkout 66f017f1
./autogen.sh
./configure
make
sudo make install
```

Add the following to your .bashrc file and source it:

```bash
export LD_LIBRARY_PATH="/usr/local/lib:$LD_LIBRARY_PATH"
export PKG_CONFIG_PATH="/usr/local/lib/pkgconfig:$PKG_CONFIG_PATH"
```

#### Downloading the source code for cardano-node

Create a working directory for your builds:

```bash
mkdir -p ~/src
cd ~/src
```

Download the Cardano node sources:

```bash
git clone https://github.com/input-output-hk/cardano-node.git
```

Change the working directory to the downloaded source code folder:

```bash
cd cardano-node
```


Check out the latest version of cardano-node (choose the tag with the highest version number: ``TAGGED-VERSION``):

```bash
git fetch --all --recurse-submodules --tags
git tag
git checkout tags/<TAGGED VERSION>
```

#### Configuring the build options

We explicitly use the GHC version that we installed earlier.  This avoids defaulting to a system version of GHC that might be older than the one you have installed.

```bash
cabal configure --with-compiler=ghc-8.10.7
```

Note, that for a development build you can avoid installing the custom `libsodium` library and add the following lines to the local project file:

```bash
echo "package cardano-crypto-praos" >>  cabal.project.local
echo "  flags: -external-libsodium-vrf" >>  cabal.project.local
```

#### Building and installing the node

Build the node and CLI with `cabal`:

```bash
cabal build all
```

Install the newly built node and CLI commands to the `~/.local/bin` directory:

```bash
mkdir -p ~/.local/bin
cp -p "$(./scripts/bin-path.sh cardano-node)" ~/.local/bin/
cp -p "$(./scripts/bin-path.sh cardano-cli)" ~/.local/bin/
```

Note, we avoid using `cabal install` because that method prevents the installed binaries from reporting
the git revision with the `--version` switch.

Check the version that has been installed:

```bash
cardano-cli --version
```

Repeat the above process when you need to update to a new version.


**Note:** It might be necessary to delete the `db`-folder \(the database-folder\) before running an updated version of the node.<|MERGE_RESOLUTION|>--- conflicted
+++ resolved
@@ -39,15 +39,11 @@
 
 For Debian/Ubuntu, use the following instead:
 
-<<<<<<< HEAD
-    sudo apt update -y
-    sudo apt install automake build-essential pkg-config libffi-dev libgmp-dev libssl-dev libtinfo-dev libsystemd-dev zlib1g-dev make g++ tmux git jq wget libncursesw5 libtool autoconf -y
-=======
-```bash
-sudo apt-get update -y
-sudo apt-get install automake build-essential pkg-config libffi-dev libgmp-dev libssl-dev libtinfo-dev libsystemd-dev zlib1g-dev make g++ tmux git jq wget libncursesw5 libtool autoconf -y
-```
->>>>>>> a3fc02be
+
+```sudo apt update -y
+sudo apt install automake build-essential pkg-config libffi-dev libgmp-dev libssl-dev libtinfo-dev libsystemd-dev zlib1g-dev make g++ tmux git jq wget libncursesw5 libtool autoconf -y
+```
+
 
 If you are using a different flavor of Linux, you will need to use the correct package manager for your platform instead of `yum` or `apt`, and the names of the packages you need to install might differ.  On MacOSX, use the Homebrew (`brew`) installer.
 
